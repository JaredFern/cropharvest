--- conflicted
+++ resolved
@@ -361,12 +361,6 @@
 
         for identifier, bbox in TEST_REGIONS.items():
             country, crop, _, _ = identifier.split("_")
-<<<<<<< HEAD
-            dataset_id = f"{country}_{crop}"
-            if dataset_id not in [x.task.test_identifier for x in output_datasets]:
-                country_bboxes = countries.get_country_bbox(country)
-                for country_bbox in country_bboxes:
-=======
 
             country_bboxes = countries.get_country_bbox(country)
             for country_bbox in country_bboxes:
@@ -377,21 +371,11 @@
                     f"{country}_{crop}",
                 )
                 if task.id not in [x.id for x in output_datasets]:
->>>>>>> eef5d3f5
                     if country_bbox.contains_bbox(bbox):
                         output_datasets.append(
                             cls(
                                 root,
-<<<<<<< HEAD
-                                Task(
-                                    country_bbox,
-                                    crop,
-                                    balance_negative_crops,
-                                    dataset_id,
-                                ),
-=======
                                 task,
->>>>>>> eef5d3f5
                                 download=download,
                             )
                         )
